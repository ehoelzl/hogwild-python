--- conflicted
+++ resolved
@@ -10,15 +10,6 @@
 DATA_PATH = os.environ.get('DATA_PATH') if os.environ.get('DATA_PATH') else LOCAL_PATH
 N_WORKERS = os.environ.get('N_WORKERS')
 
-<<<<<<< HEAD
-coordinator_address = 'coordinator-0.coordinator-service:80' if RUNNING_WHERE != 'local' else 'localhost:50051'
-worker_addresses = ['worker-{}.workers-service:80'.format(str(x)) for x in
-                    range(int(N_WORKERS))] if RUNNING_WHERE != 'local' else ['localhost:50052', 'localhost:50053',
-                                                                             'localhost:50054', 'localhost:50055']
-                                                                             # 'localhost:50056', 'localhost:50057',
-                                                                             # 'localhost:50058', 'localhost:50059',
-                                                                             # 'localhost:50060', 'localhost:50061']
-=======
 coordinator_address = 'coordinator-roman-0.coordinator-service-roman:80' if RUNNING_WHERE != 'local' else 'localhost:50051'
 node_addresses = ['worker-roman-{}.workers-service-roman:80'.format(str(x)) for x in
                   range(int(N_WORKERS))] if RUNNING_WHERE != 'local' else ['localhost:50052', 'localhost:50053',
@@ -26,7 +17,6 @@
                                                                            # 'localhost:50056', 'localhost:50057',
                                                                            # 'localhost:50058', 'localhost:50059',
                                                                            # 'localhost:50060', 'localhost:50061']
->>>>>>> e7ab1783
 port = 80 if RUNNING_WHERE != 'local' else 50051
 
 TRAIN_FILE = os.path.join(DATA_PATH, 'lyrl2004_vectors_train.dat') if DATA_PATH else ''
