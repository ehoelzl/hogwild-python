import grpc
import json
import random
import multiprocessing
from concurrent import futures
from datetime import datetime
from hogwild import hogwild_pb2, hogwild_pb2_grpc, ingest_data
from hogwild import settings as s
from hogwild.EarlyStopping import EarlyStopping
from hogwild.HogwildServicer import HogwildServicer, create_servicer
from hogwild.svm import svm_subprocess
from hogwild.utils import calculate_accs
from time import time


<<<<<<< HEAD
if __name__ == '__main__':
    from time import sleep;
    # sleep(100000)
    # Step 1: Load the data from the reuters dataset and create targets
    print('Data path:', s.TRAIN_FILE)
    dataset_size = sum(1 for line in open(s.TRAIN_FILE))
    val_indices = random.sample(range(dataset_size), int(s.validation_split * dataset_size))
    print('Whole dataset size: {}'.format(dataset_size))

    # Step 2: Startup the nodes
    # addresses of all nodes and coordinator and the dataset to all worker nodes
=======
def open_connections(val_indices, worker_addresses):
>>>>>>> 6ddca28a
    stubs = {}
    for i, worker_addr in enumerate(worker_addresses):
        # Open a gRPC channel
        channel = grpc.insecure_channel(worker_addr)
        # Create a stub (client)
        stub = hogwild_pb2_grpc.HogwildStub(channel)
        stubs[worker_addr] = stub
        # Send to each worker the list of all other workers and the coordinator, the validation indices and a unique index
        other_workers = worker_addresses.copy()
        other_workers.remove(worker_addr)
        info = hogwild_pb2.NetworkInfo(other_workers=other_workers,
                                       val_indices=val_indices, worker_idx=i)
        response = stub.GetWorkerInfo(info)
    return stubs


if __name__ == '__main__':
    # Step 1: Calculate the indices reserved for the validation set
    dataset_size = sum(1 for line in open(s.TRAIN_FILE))
    val_indices = random.sample(range(dataset_size), int(s.validation_split * dataset_size))
    print('Data set size: {}, Train set size: {}, Validation set size: {}'.format(dataset_size,
                                                                                  dataset_size-len(val_indices),
                                                                                  len(val_indices)))

    # Step 2: Open connections to all workers
    stubs = open_connections(val_indices, s.worker_addresses)

    # Step 3: Start the coordinator SVM process
    task_queue = multiprocessing.Queue()
    response_queue = multiprocessing.Queue()
    svm_proc = multiprocessing.Process(target=svm_subprocess, args=(task_queue, response_queue, val_indices))
    svm_proc.start()

    # Step 4: Create a listener for the coordinator
    hws, server = create_servicer(s.port)

    # Step 5: Send start message to all the workers
    for stub in stubs.values():
        start = hogwild_pb2.StartMessage()
        response = stub.StartSGD(start)
    print('Start message sent to all workers. SGD running...')

    # Early stopping
    early_stopping = EarlyStopping(s.persistence)
    stopping_crit_reached = False

    try:
        start_time = time()
        losses_val = []
        n_epochs = 1
        # Run until SGD is done or stopping criterion was reached
        while hws.epochs_done != len(s.worker_addresses) and not stopping_crit_reached:
            # If SYNC
            if s.synchronous:
                # Wait for the weight updates from all workers
                while not hws.wait_for_all_workers_counter == len(s.worker_addresses):
                    pass
                # Send accumulated weight update to all workers
                for stub in stubs.values():
                    weight_update = hogwild_pb2.WeightUpdate(delta_w=hws.all_delta_w)
                    response = stub.GetWeightUpdate(weight_update)
                # Use accumulated weight updates to update own SVM weights
                task_queue.put({'type': 'update_weights',
                                'all_delta_w': hws.all_delta_w})
                hws.all_delta_w = {}
                hws.wait_for_all_workers_counter = 0
                # Wait for the ReadyToGo from all workers
                while not hws.ready_to_go_counter == len(s.worker_addresses):
                    pass
                # Send ReadyToGo to all workers
                for stub in stubs.values():
                    rtg = hogwild_pb2.ReadyToGo()
                    response = stub.GetReadyToGo(rtg)
                hws.ready_to_go_counter = 0
                print('Coordinator Epoch {} done'.format(n_epochs))
                # Stop when all epochs done
                if n_epochs == s.epochs:
                    break
                n_epochs += 1

            # If ASYNC
            else:
                # Wait for sufficient number of weight updates (Waiting for approximately
                # as much as in synchronous case.) to update own SVM weights every now and again
                while len(hws.all_delta_w) < s.subset_size * len(s.worker_addresses):
                    # Stop when all epochs done or stopping criterion reached
                    if hws.epochs_done == len(s.worker_addresses) or stopping_crit_reached:
                        break
                with hws.weight_lock:
                    # Use accumulated weight updates to update own weights
                    task_queue.put({'type': 'update_weights',
                                    'all_delta_w': hws.all_delta_w})
                    hws.all_delta_w = {}

            # Calculate validation loss
            task_queue.put({'type': 'calculate_val_loss'})
            val_loss = response_queue.get()
            losses_val.append({'time': datetime.utcfromtimestamp(time()).strftime("%Y-%m-%d %H:%M:%S.%f"),
                               'loss_val': val_loss})
            print('Val loss: {:.4f}'.format(val_loss))

            # Check for early stopping
            stopping_crit_reached = early_stopping.stopping_criterion(val_loss)
            if stopping_crit_reached:
                # Send stop message to all workers
                for stub in stubs.values():
                    stop_msg = hogwild_pb2.StopMessage()
                    response = stub.GetStopMessage(stop_msg)

        # IF ASYNC, flush the weight buffer one last time
        print('update_weights')
        if not s.synchronous:
            task_queue.put({'type': 'update_weights',
                            'all_delta_w': hws.all_delta_w})

        end_time = time()
        print('All SGD epochs done!')


        ### Calculating final accuracies on train, validation and test sets ###

<<<<<<< HEAD
        print('reading data')
        data_test, targets_test = ingest_data.load_large_reuters_data(s.TRAIN_FILE,
                                                            s.TOPICS_FILE,
                                                            s.TEST_FILES,
                                                            selected_cat='CCAT',
                                                            train=False)

        ### TEMP
        print('read_data')
        # Calculate the predictions on the validation set
        task_queue.put({'type': 'predict', 'values': data_test})
        prediction = response_queue.get()
        #response_queue.task_done()
        print('queues closed')

        a = sum([1 for x in zip(targets_test, prediction) if x[0] == 1 and x[1] == 1])
        b = sum([1 for x in targets_test if x == 1])
        print('Val accuracy of Label 1: {:.2f}%'.format(a / b))
=======
        # Load the train dataset
        print('Loading train and validation sets to calculate final accuracies')
        data, targets = ingest_data.load_large_reuters_data(s.TRAIN_FILE,
                                                            s.TOPICS_FILE,
                                                            s.TEST_FILES,
                                                            selected_cat='CCAT',
                                                            train=True)
        data_train, targets_train, data_val, targets_val = ingest_data.train_val_split(data, targets, val_indices)

        # Calculate the predictions on the train set
        task_queue.put({'type': 'predict', 'values': data_train})
        preds_train = response_queue.get()
        acc_pos_train, acc_neg_train, acc_tot_train = calculate_accs(targets_train, preds_train)
        print('Train accuracy of Label 1: {:.2f}%'.format(acc_pos_train))
        print('Train accuracy of Label -1: {:.2f}%'.format(acc_neg_train))
        print('Train accuracy: {:.2f}%'.format(acc_tot_train))

        # Calculate the predictions on the validation set
        task_queue.put({'type': 'predict', 'values': data_val})
        preds_val = response_queue.get()
        acc_pos_val, acc_neg_val, acc_tot_val = calculate_accs(targets_val, preds_val)
        print('Val accuracy of Label 1: {:.2f}%'.format(acc_pos_val))
        print('Val accuracy of Label -1: {:.2f}%'.format(acc_neg_val))
        print('Val accuracy: {:.2f}%'.format(acc_tot_val))

        # Load the test dataset
        print('Loading test set')
        data_test, targets_test = ingest_data.load_large_reuters_data(s.TRAIN_FILE,
                                                                      s.TOPICS_FILE,
                                                                      s.TEST_FILES,
                                                                      selected_cat='CCAT',
                                                                      train=False)
>>>>>>> 6ddca28a

        # Calculate the predictions on the test set
        task_queue.put({'type': 'predict', 'values': data_test})
        preds_test = response_queue.get()
        acc_pos_test, acc_neg_test, acc_tot_test = calculate_accs(targets_test, preds_test)
        print('Test accuracy of Label 1: {:.2f}%'.format(acc_pos_test))
        print('Test accuracy of Label -1: {:.2f}%'.format(acc_neg_test))
        print('Test accuracy: {:.2f}%'.format(acc_tot_test))


        # Save results in a log
        log = [{'start_time': datetime.utcfromtimestamp(start_time).strftime("%Y-%m-%d %H:%M:%S.%f"),
                'end_time': datetime.utcfromtimestamp(end_time).strftime("%Y-%m-%d %H:%M:%S.%f"),
                'running_time': end_time - start_time,
                'n_workers': s.N_WORKERS,
                'running_mode': s.running_mode,
                'sync_epochs': n_epochs-1,
                'accuracy_train': acc_tot_train,
                'accuracy_1_train': acc_pos_train,
                'accuracy_-1_train': acc_neg_train,
                'accuracy_val': acc_tot_val,
                'accuracy_1_val': acc_pos_val,
                'accuracy_-1_val': acc_neg_val,
                'accuracy_test': acc_tot_test,
                'accuracy_1_test': acc_pos_test,
                'accuracy_-1_test': acc_neg_test,
                'losses_val': losses_val,
                'losses_train': hws.train_losses}]

        with open('log.json', 'w') as outfile:
            json.dump(log, outfile)

        # Send poison pill to SVM process
        task_queue.put(None)

        # Close queues and join processes
        task_queue.close()
        task_queue.join_thread()
        response_queue.close()
        response_queue.join_thread()
        svm_proc.join()

    except KeyboardInterrupt:
        server.stop(0)<|MERGE_RESOLUTION|>--- conflicted
+++ resolved
@@ -13,21 +13,7 @@
 from time import time
 
 
-<<<<<<< HEAD
-if __name__ == '__main__':
-    from time import sleep;
-    # sleep(100000)
-    # Step 1: Load the data from the reuters dataset and create targets
-    print('Data path:', s.TRAIN_FILE)
-    dataset_size = sum(1 for line in open(s.TRAIN_FILE))
-    val_indices = random.sample(range(dataset_size), int(s.validation_split * dataset_size))
-    print('Whole dataset size: {}'.format(dataset_size))
-
-    # Step 2: Startup the nodes
-    # addresses of all nodes and coordinator and the dataset to all worker nodes
-=======
 def open_connections(val_indices, worker_addresses):
->>>>>>> 6ddca28a
     stubs = {}
     for i, worker_addr in enumerate(worker_addresses):
         # Open a gRPC channel
@@ -148,8 +134,6 @@
 
 
         ### Calculating final accuracies on train, validation and test sets ###
-
-<<<<<<< HEAD
         print('reading data')
         data_test, targets_test = ingest_data.load_large_reuters_data(s.TRAIN_FILE,
                                                             s.TOPICS_FILE,
@@ -168,7 +152,7 @@
         a = sum([1 for x in zip(targets_test, prediction) if x[0] == 1 and x[1] == 1])
         b = sum([1 for x in targets_test if x == 1])
         print('Val accuracy of Label 1: {:.2f}%'.format(a / b))
-=======
+
         # Load the train dataset
         print('Loading train and validation sets to calculate final accuracies')
         data, targets = ingest_data.load_large_reuters_data(s.TRAIN_FILE,
@@ -201,7 +185,6 @@
                                                                       s.TEST_FILES,
                                                                       selected_cat='CCAT',
                                                                       train=False)
->>>>>>> 6ddca28a
 
         # Calculate the predictions on the test set
         task_queue.put({'type': 'predict', 'values': data_test})
