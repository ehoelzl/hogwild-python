--- conflicted
+++ resolved
@@ -13,21 +13,7 @@
 from time import time
 
 
-<<<<<<< HEAD
 def open_connections(val_indices, worker_addresses):
-=======
-if __name__ == '__main__':
-    from time import sleep
-    # sleep(100000)
-    # Step 1: Load the data from the reuters dataset and create targets
-    print('Data path:', s.TRAIN_FILE)
-    dataset_size = sum(1 for line in open(s.TRAIN_FILE))
-    val_indices = random.sample(range(dataset_size), int(s.validation_split * dataset_size))
-    print('Whole dataset size: {}'.format(dataset_size))
-
-    # Step 2: Startup the nodes
-    # addresses of all nodes and coordinator and the dataset to all worker nodes
->>>>>>> e7ab1783
     stubs = {}
     for i, worker_addr in enumerate(worker_addresses):
         # Open a gRPC channel
@@ -83,15 +69,7 @@
             # If SYNC
             if s.synchronous:
                 # Wait for the weight updates from all workers
-<<<<<<< HEAD
                 while not hws.wait_for_all_workers_counter == len(s.worker_addresses):
-=======
-                print(len(s.node_addresses))
-                print(s.node_addresses)
-                print(s.coordinator_address)
-                while not hws.wait_for_all_nodes_counter == len(s.node_addresses):
-                    # print('waiting_all_nodes')
->>>>>>> e7ab1783
                     pass
                 # Send accumulated weight update to all workers
                 for stub in stubs.values():
@@ -182,7 +160,7 @@
         print('Val accuracy: {:.2f}%'.format(acc_tot_val))
 
         # Load the test dataset
-        print('Loading test set to calculate final accuracies')
+        print('Loading test set')
         data_test, targets_test = ingest_data.load_large_reuters_data(s.TRAIN_FILE,
                                                                       s.TOPICS_FILE,
                                                                       s.TEST_FILES,
@@ -215,8 +193,7 @@
                 'accuracy_1_test': acc_pos_test,
                 'accuracy_-1_test': acc_neg_test,
                 'losses_val': losses_val,
-                'losses_train': hws.train_losses,
-                'n_epochs': n_epochs}]
+                'losses_train': hws.train_losses}]
 
         with open('log.json', 'w') as outfile:
             json.dump(log, outfile)
